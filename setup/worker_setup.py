--- conflicted
+++ resolved
@@ -37,11 +37,8 @@
     """ Install all extra languages that are part of the Ubuntu distribution
         and don't require any special installation steps """
     pkg_list = ["ruby1.9.1", "php5-cli", "perl", "ocaml", "luajit", "ghc",
-<<<<<<< HEAD
-            "common-lisp-controller", "sbcl", "mono-2.0-devel", "mono-vbnc"]
-=======
-            "common-lisp-controller", "sbcl", "mono-2.0-devel", "erlang-base"]
->>>>>>> da8d1bc4
+            "common-lisp-controller", "sbcl", "mono-2.0-devel", "mono-vbnc",
+            "erlang-base"]
     install_apt_packages(pkg_list)
     if not os.path.exists("/usr/bin/ruby"):
         os.symlink("/usr/bin/ruby1.9.1", "/usr/bin/ruby")
