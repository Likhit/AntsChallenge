#!/usr/bin/env python
import sys
from random import randint, choice, seed
from collections import deque
from itertools import product
try:
    from sys import maxint
except ImportError:
    from sys import maxsize as maxint
from copy import deepcopy
import heapq
from collections import defaultdict
import os
from optparse import OptionParser

MY_ANT = 0
ANTS = 0
DEAD = -1
LAND = -2
FOOD = -3
WATER = -4
UNSEEN = -5

PLAYER_ANT = 'abcdefghij'
HILL_ANT = string = 'ABCDEFGHIJ'
PLAYER_HILL = string = '0123456789'
MAP_OBJECT = '?%*.!'
MAP_RENDER = PLAYER_HILL + HILL_ANT + PLAYER_ANT + MAP_OBJECT
ALLOWABLE = list(range(30)) + [LAND, FOOD, WATER]
#MAP_RENDER = ["{0:02}".format(n) for n in range(100)] + [' ?', ' %', ' *', ' .', ' !']

AIM = {'n': (-1, 0),
       'e': (0, 1),
       's': (1, 0),
       'w': (0, -1)}

class Map(object):
    def __init__(self, options={}):
        super(Map, self).__init__()
        self.name = options.get('name', 'blank')
        self.map = [[]]
        self.reports = []

        self.report('map type: {0}'.format(self.name))
        self.random_seed = options.get('seed', None)
        if self.random_seed == None:
            self.random_seed = randint(-maxint-1, maxint)
        seed(self.random_seed)
        self.report('random seed: {0}'.format(self.random_seed))
        
    def log(self, msg):
        msg = '# ' + str(msg) + '\n'
        sys.stderr.write(msg)
    
    def report(self, msg):
        msg = '# ' + str(msg) + '\n'
        self.reports.append(msg)
    
    def generate(self):
        raise Exception("Not Implemented")

    def get_random_option(self, option):
        if type(option) == tuple:
            if len(option) == 2:
                return randint(*option)
            elif len(option) == 1:
                return option[0]
            elif len(option) == 0:
                raise Exception("Invalid option: 0 length tuple")
            else:
                return choice(option)
        elif type(option) in (list, set):
            if len(option) > 0:
                return choice(option)
            else:
                raise Exception("Invalid option: 0 length list")
        elif type(option) in (int, float, str):
            return option
        else:
            raise Exception("Invalid option: type {0} not supported".format(type(option)))

    def toPNG(self, fd=sys.stdout):
        raise Exception("Not Implemented")

    def toText(self, fd=sys.stdout):
        players = set()
        for row in self.map:
            for c in row:
                if c >= ANTS:
                    players.add(c)
        for msg in self.reports:
            fd.write(msg)
        fd.write('players {0}\nrows {1}\ncols {2}\n'.format(len(players),
                                                            len(self.map),
                                                            len(self.map[0])))
        for r, row in enumerate(self.map):
            fd.write("m {0}\n".format(''.join([MAP_RENDER[c] for c in row])))

    def toFile(self, filename=None):
        if filename is None:
            filename = self.name.replace(' ', '_') + '_p' + '{0:02}'.format(self.players) + '_'
            filename += ('{0:02}'.format(max(map(lambda x: 0 if not x.isdigit() else int(x),
                            [f[len(filename):len(filename)+2] for f in os.listdir('.')
                             if f.startswith(filename)]+['0'])) + 1))
            filename += '.map'
        with open(filename, 'w') as mapfile:
            self.toText(mapfile)

    def manhatten_distance(self, loc1, loc2, size):
        rows, cols = size
        row1, col1 = loc1
        row2, col2 = loc2
        row1 = row1 % rows
        row2 = row2 % rows
        col1 = col1 % cols
        col2 = col2 % cols
        d_col = min(abs(col1 - col2), cols - abs(col1 - col2))
        d_row = min(abs(row1 - row2), rows - abs(row1 - row2))
        return d_row + d_col

    def euclidean_distance2(self, loc1, loc2, size):
        rows, cols = size
        row1, col1 = loc1
        row2, col2 = loc2
        row1 = row1 % rows
        row2 = row2 % rows
        col1 = col1 % cols
        col2 = col2 % cols
        d_col = min(abs(col1 - col2), cols - abs(col1 - col2))
        d_row = min(abs(row1 - row2), rows - abs(row1 - row2))
        return d_row**2 + d_col**2

    def get_distances(self, start_loc, end_locs, size=None):
        'get a list of distances from 1 location to a bunch of others'
        end_locs = end_locs[:]
        if size == None:
            rows, cols = len(self.map), len(self.map[0])
        else:
            rows, cols = size
        visited = {}
        open_nodes = deque()
        open_nodes.append((start_loc, 0))
        if start_loc in end_locs:
            yield open_nodes[-1]
            end_locs.remove(start_loc)
        while open_nodes and len(end_locs) > 0:
            (row, col), dist = open_nodes.popleft()
            for n_loc in [((row + 1) % rows, col),
                          ((row - 1) % rows, col),
                          (row, (col + 1) % cols),
                          (row, (col - 1) % cols)]:
                if n_loc not in visited:
                    if self.map[n_loc[0]][n_loc[1]] != WATER:
                        new_dist = dist + 1
                        visited[n_loc] = new_dist
                        open_nodes.append((n_loc, new_dist))
                        if n_loc in end_locs:
                            #print('# get distances: {0}'.format(open_nodes[-1]))
                            yield open_nodes[-1]
                            end_locs.remove(n_loc)
                    else:
                        visited[n_loc] = None
    
    def get_path(self, loc1, loc2, size, block=1, ignore=None):
        'get path from 1 location to another as a list of locations'
        # make a node class to calc F, G and H automatically
        def nodeMaker(distance=self.manhatten_distance, dest=loc2, size=size):
            class Node:
                def __init__(self, loc, parent, G):
                    self.loc = loc
                    self.parent = parent
                    self.G = G
                    self.H = distance(loc, dest, size)
                    self.F = self.G + self.H
                def __lt__(self, other):
                    return self.F < other.F
                    
            return Node
        Node = nodeMaker()
        
        # heap list to help get lowest F cost
        open_nodes = []
        # lists indexed by location
        closed_list = {}
        open_list = {}
        block_offsets = list(product(range(block), range(block)))
        
        def add_open(node, open_nodes=open_nodes, open_list=open_list):
            heapq.heappush(open_nodes, (node.F, node))
            open_list[node.loc] = node
        
        def get_open(open_nodes=open_nodes, open_list=open_list):
            _, node = heapq.heappop(open_nodes)
            del open_list[node.loc]
            return node
        
        def replace_open(new_node, open_nodes=open_nodes, open_list=open_list):
            old_node = open_list[new_node.loc]
            open_nodes.remove((old_node.F, old_node))
            heapq.heapify(open_nodes)
            add_open(new_node)

        def build_path(node):
            path = []
            while node:
                path.append(node.loc)
                node = node.parent
            path.reverse()
            return path            
        
        # A* search
        # add starting square to open list
        if block > 1:
            # find open block position on starting location
            for o_loc in product(range(-block+1,1), range(-block+1,1)):
                s_loc = self.dest_offset(loc1, o_loc, size)
                for d_loc in block_offsets:
                    b_row, b_col = self.dest_offset(s_loc, d_loc, size)
                    if self.map[b_row][b_col] == WATER and (ignore is None or (b_row, b_col) not in ignore):
                        break
                else:
                    # no water found, use this start location
                    add_open(Node(s_loc, None, 0))
                    break
        else:
            add_open(Node(loc1, None, 0))
        while len(open_nodes) > 0:
            # get lowest F cost node
            node = get_open()
            # switch to closed list
            closed_list[node.loc] = node
            # check if found distination
            if block > 1:
                for d_loc in block_offsets:
                    if loc2 == self.dest_offset(node.loc, d_loc, size):
                        return build_path
            else:
                if node.loc == loc2:
                    # build path
                    return build_path(node)
            # expand node
            for d in AIM:
                loc = self.destination(node.loc, d, size)
                # ignore if closed or not traversable
                # ignore list is a set of locations to assume as traversable
                # block is a block size that must fit, the loc is the upper left corner
                if loc in closed_list:
                    continue
                skip = False
                for d_loc in block_offsets:
                    b_row, b_col = self.dest_offset(loc, d_loc, size)
                    if self.map[b_row][b_col] == WATER and (ignore is None or (b_row, b_col) not in ignore):
                        skip = True
                        break
                if skip:
                    continue
                    
                if loc in open_list:
                    old_node = open_list[loc]
                    # check for shortest path
                    if node.G + 1 < old_node.G:
                        # replace node
                        replace_open(Node(loc, node, node.G + 1))
                else:
                    # add to open list
                    add_open(Node(loc, node, node.G + 1))
        return None
                                        
    def destination(self, loc, direction, size):
        rows, cols = size
        row, col = loc
        d_row, d_col = AIM[direction]
        return ((row + d_row) % rows, (col + d_col) % cols)

    def dest_offset(self, loc, d_loc, size):
        rows, cols = size
        d_row, d_col = d_loc
        row, col = loc
        return ((row + d_row) % rows, (col + d_col) % cols)
    
    def section(self, block_size=1):
        '''split map into sections that can be travesered by a block
        
        block_size 1 is a 3x3 block (1 step each direction)'''
        rows = len(self.map)
        cols = len(self.map[0])
        visited = [[False] * cols for _ in range(rows)]

        def is_block_free(loc):
            row, col = loc
            for d_row in range(-block_size, block_size+1):
                for d_col in range(-block_size, block_size+1):
                    h_row = (row + d_row) % rows
                    h_col = (col + d_col) % cols
                    if self.map[h_row][h_col] == WATER:
                        return False
            return True

        def mark_block(loc, m, ilk):
            row, col = loc
            for d_row in range(-block_size, block_size+1):
                for d_col in range(-block_size, block_size+1):
                    h_row = (row + d_row) % rows
                    h_col = (col + d_col) % cols
                    m[h_row][h_col] = ilk

        def find_open_spot():
            for row, col in product(range(rows), range(cols)):
                if is_block_free((row, col)) and not visited[row][col]:
                    return (row, col)
            else:
                return None

        # list of contiguous areas
        areas = []

        # flood fill map for each separate area
        while find_open_spot():
            # maintain lists of visited and seen squares
            # visited will not overlap, but seen may
            area_visited = [[False] * cols for _ in range(rows)]
            area_seen = [[False] * cols for _ in range(rows)]

            squares = deque()
            row, col = find_open_spot()

            #seen_area = open_block((row, col))
            squares.appendleft((row, col))

            while len(squares) > 0:
                row, col = squares.pop()
                visited[row][col] = True
                area_visited[row][col] = True
                area_seen[row][col] = True
                for d_row, d_col in ((1,0), (0,1), (-1,0), (0,-1)):
                    s_row = (row + d_row) % rows
                    s_col = (col + d_col) % cols
                    if not visited[s_row][s_col] and is_block_free((s_row, s_col)):
                        visited[s_row][s_col] = True
                        mark_block((s_row, s_col), area_seen, True)
                        squares.appendleft((s_row, s_col))

            # check percentage filled
            #areas.append(1.0 * seen_area / land_area)
            visited_list = []
            seen_list = []
            for row in range(rows):
                for col in range(cols):
                    if area_visited[row][col]:
                        visited_list.append((row, col))
                    elif area_seen[row][col]:
                        seen_list.append((row, col))
            areas.append([visited_list, seen_list])

        # sort by largest area first
        areas.sort(key=lambda area: len(area[0]), reverse=True)
        return areas

    def fill_small_areas(self):
        # keep largest contiguous area as land, fill the rest with water
        count = 0
        areas = self.section(0)
        for area in areas[1:]:
            for row, col in area[0]:
                self.map[row][col] = WATER
                count += 1
        #print("fill {0}".format(count))

    def make_wider(self):
        # make sure the map has more columns than rows
        rows = len(self.map)
        cols = len(self.map[0])
        if rows > cols:
            map = [[LAND] * rows for _ in range(cols)]
            for row in range(rows):
                for col in range(cols):
                    map[col][row] = self.map[row][col]
            self.map = map

    def tile(self, grid):
        rows = len(self.map)
        cols = len(self.map[0])
        row_sym, col_sym = grid

        # select random mirroring
        row_mirror = 0
        if row_sym % 2 == 0:
            #if row_sym % 4 == 0:
            #    row_mirror = choice((0,4))
            row_mirror = choice((row_mirror, 2))
            row_mirror = 2

        col_mirror = 0
        if col_sym % 2 == 0:
            #if col_sym % 4 == 0:
            #    col_mirror = choice((0,4))
            col_mirror = choice((col_mirror, 2))
            col_mirror = 2

        # perform tiling
        t_rows = rows * row_sym
        t_cols = cols * col_sym
        ant = 0
        map = [[LAND]*t_cols for _ in range(t_rows)]
        for t_row in range(t_rows):
            for t_col in range(t_cols):
                # detect grid location
                g_row = t_row // rows
                g_col = t_col // cols
                if row_mirror == 2 and g_row % 2 == 1:
                    row = rows - 1 - (t_row % rows)
                else:
                    row = t_row % rows
                if col_mirror == 2 and g_col % 2 == 1:
                    col = cols - 1 - (t_col % cols)
                else:
                    col = t_col % cols
                try:
                    map[t_row][t_col] = self.map[row][col]
                except:
                    print("issue")
                if self.map[row][col] == ANTS:
                    map[t_row][t_col] = ant
                    ant += 1
        self.map = map

    def translate(self, offset):
        d_row, d_col = offset
        rows = len(self.map)
        cols = len(self.map[0])
        map = [[LAND] * cols for _ in range(rows)]
        for row in range(rows):
            for col in range(cols):
                o_row = (d_row + row) % rows
                o_col = (d_col + col) % cols
                map[o_row][o_col] = self.map[row][col]
        self.map = map

    def offset_aim(self, offset, aim):
        """ Return proper offset given an orientation
        """
        # eight possible orientations
        row, col = offset
        if aim == 0:
            return offset
        elif aim == 1:
            return -row, col
        elif aim == 2:
            return row, -col
        elif aim == 3:
            return -row, -col
        elif aim == 4:
            return col, row
        elif aim == 5:
            return -col, row
        elif aim == 6:
            return col, -row
        elif aim == 7:
            return -col, -row

    def map_similar(self, loc1, loc2, aim, player):
        """ find if map is similar given loc1 aim of 0 and loc2 ant of player
            return a map of translated enemy locations
        """
        enemy_map = {}
        rows = len(self.map)
        cols = len(self.map[0])
        size = (rows, cols)
        for row in range(rows):
            for col in range(cols):
                row0, col0 = self.dest_offset(loc1, (row, col), size)
                row1, col1 = self.dest_offset(loc2, self.offset_aim((row, col), aim), size)
                # compare locations
                ilk0 = self.map[row0][col0]
                ilk1 = self.map[row1][col1]
                if ilk0 == 0 and ilk1 != player:
                    # friendly ant not in same location
                    return None
                elif ilk0 > 0 and (ilk1 < 0 or ilk1 == player):
                    # enemy ant not in same location
                    return None
                elif ilk0 < 0 and ilk1 != ilk0:
                    # land or water not in same location
                    return None
                if ilk0 >= 0 and enemy_map != None:
                    enemy_map[ilk0] = ilk1
        return enemy_map

    def get_map_symmetry(self):
        """ Get orientation for each starting hill
        """
        size = (len(self.map), len(self.map[0]))
        # build list of all hills
        player_hills = defaultdict(list) # list of hills for each player
        for row, squares in enumerate(self.map):
            for col, square in enumerate(squares):
                if 0 <= square < 10:
                    player_hills[square].append((row, col))
        if len(player_hills) > 0:
            # list of
            #     list of tuples containing
            #         location, aim, and enemy map dict
            orientations = [[(player_hills[0][0], 0,
                dict([(i, i, ) for i in range(self.players)]))]]
            for player in range(1, self.players):
                if len(player_hills[player]) != len(player_hills[0]):
                    raise Exception("Invalid map",
                                    "This map is not symmetric.  Player 0 has {0} hills while player {1} has {2} hills."
                                    .format(len(player_hills[0]), player, len(player_hills[player])))
                new_orientations = []
                for player_hill in player_hills[player]:
                    for aim in range(8):
                    # check if map looks similar given the orientation
                        enemy_map = self.map_similar(player_hills[0][0], player_hill, aim, player)
                        if enemy_map != None:
                            # produce combinations of orientation sets
                            for hill_aims in orientations:
                                new_hill_aims = deepcopy(hill_aims)
                                new_hill_aims.append((player_hill, aim, enemy_map))
                                new_orientations.append(new_hill_aims)
                orientations = new_orientations
                if len(orientations) == 0:
                    raise Exception("Invalid map",
                                    "This map is not symmetric. Player {0} does not have an orientation that matches player 0"
                                    .format(player))
            # ensure types of hill aims in orientations are symmetric
            # place food set and double check symmetry
            valid_orientations = []
            for hill_aims in orientations:
                fix = []
                for loc, aim, enemy_map in hill_aims:
                    row, col = self.dest_offset(loc, self.offset_aim((1,2), aim), size)
                    fix.append(((row, col), self.map[row][col]))
                    self.map[row][col] = FOOD
                for loc, aim, enemy_map in hill_aims:
                    if self.map_similar(hill_aims[0][0], loc, aim, enemy_map[0]) is None:
                        break
                else:
                    valid_orientations.append(hill_aims)
                for (row, col), ilk in reversed(fix):
                    self.map[row][col] = ilk
            if len(valid_orientations) == 0:
                raise Exception("Invalid map",
                                "There are no valid orientation sets")
            return valid_orientations
        else:
            raise Exception("Invalid map",
                            "There are no player hills")
            
    def allowable(self, check_sym=True, check_dist=True):
        # Maps are limited to at most 200 squares for either dimension
        size = (len(self.map), len(self.map[0]))
        if size[0] > 200 or size[1] > 200:
            return "Map is too large"

        # Maps are limited to 10 players
        players = set()
        hills = {}
        for row, squares in enumerate(self.map):
            for col, square in enumerate(squares):
                if square not in ALLOWABLE:
                    return "Maps are limited to 10 players and must contain the following characters: A-Ja-j0-9.*%"
                elif square >= 0:
                    players.add(square % 10)
                    if square < 10:
                        hills[(row, col)] = square

        # Maps are limited in area by number of players
        if size[0] * size[1] > max(25000, 5000 * len(players)):
<<<<<<< HEAD
            return "Map area is too large for player count"
        if size[0] * size[1] < 900 * len(players):
            return "Map area is too small for player count"

=======
            return "Map area is too large for player count"                
        
        # Maps are limited in area by number of hills
        if size[0] * size[1] > 500 * len(hills):
            return "Map has too many hills for its size"
        
>>>>>>> 9361632d
        # Maps must be symmetric
        if check_sym:
            try:
                self.get_map_symmetry()
            except Exception as e:
                return "Map is not symmetric: " + str(e)

        # Hills must be between 20 and 150 steps away from other hills
        # Hills must be more than 5 distance apart
        hill_min = False
        hill_max = False
        hill_range = False
        self.report('hill distance ' + ' '.join(['{0[0]:>3},{0[1]:>3}'.format(loc) for loc in hills.keys()]))
        for hill_loc in hills.keys():
            hill_dists = {point: dist for point, dist in self.get_distances(hill_loc, hills.keys(), size)}
            hill_msg = '      {0[0]:>3},{0[1]:>3} '.format(hill_loc)
            for hill_loc2 in hills.keys():
                if hill_loc != hill_loc2 and self.euclidean_distance2(hill_loc, hill_loc2, size) <= 25:
                    hill_range = True
                hill_msg += '{0:>7} '.format(hill_dists[hill_loc2])
            self.report(hill_msg)
            if min([dist for point, dist in hill_dists.items() if self.map[point[0]][point[1]] != self.map[hill_loc[0]][hill_loc[1]] ]) < 20:
                hill_min = True
            if max(hill_dists.values()) > 150:
                hill_max = True
        if hill_min and hill_max:
            return "Map has hills too close and too far"
        elif hill_min:
            return "Map has hills too close"
        elif hill_max:
            return "Map has hills too far"
        elif hill_range:
            return "Map has hills within attack range"

        # Maps must not contain islands
        # all squares must be accessible from all other squares
        # fill small areas can fix this
        areas = self.section(0)
        if len(areas) > 1:
            area_visited, _ = areas[0]
            for loc in area_visited:
                if self.map[loc[0]][loc[1]] == LAND:
                    self.map[loc[0]][loc[1]] = UNSEEN
            return "Map not 100% accessible"

        # find section with first hill
        first_hill_loc = list(hills.keys())[0]
        area_visited = area_seen = None
        for area_visited, area_seen in areas:
            if first_hill_loc in area_seen or first_hill_loc in area_visited:
                break
        for hill_loc in hills.keys():
            if hill_loc not in area_seen or hill_loc not in area_visited:
                return "Starting hills not in same unblockable area"

        return None

    def fromFile(self, fd):
        """ Parse the map_text into a more friendly data structure """
        ant_list = None
        hill_list = []
        hill_count = defaultdict(int)
        width = height = None
        water = []
        food = []
        ants = defaultdict(list)
        hills = defaultdict(list)
        row = 0
        score = None
        hive = None
        num_players = None
    
        #for line in map_text.split('\n'):
        for line in fd:
            line = line.strip()
    
            # ignore blank lines and comments
            if not line or line[0] == '#':
                continue
    
            key, value = line.split(' ', 1)
            key = key.lower()
            if key == 'cols':
                width = int(value)
            elif key == 'rows':
                height = int(value)
            elif key == 'players':
                num_players = int(value)
                if num_players < 2 or num_players > 10:
                    raise Exception("map",
                                    "player count must be between 2 and 10")
            elif key == 'm':
                if ant_list is None:
                    if num_players is None:
                        raise Exception("map",
                                        "players count expected before map lines")
                    ant_list = [chr(97 + i) for i in range(num_players)]
                    hill_list = list(map(str, range(num_players)))
                    hill_ant = [chr(65 + i) for i in range(num_players)]
                if len(value) != width:
                    raise Exception("map",
                                    "Incorrect number of cols in row %s. "
                                    "Got %s, expected %s."
                                    %(row, len(value), width))
                for col, c in enumerate(value):
                    if c in ant_list:
                        ants[ant_list.index(c)].append((row,col))
                    elif c in hill_list:
                        hills[hill_list.index(c)].append((row,col))
                        hill_count[hill_list.index(c)] += 1
                    elif c in hill_ant:
                        ants[hill_ant.index(c)].append((row,col))
                        hills[hill_ant.index(c)].append((row,col))
                        hill_count[hill_ant.index(c)] += 1
                    elif c == MAP_OBJECT[FOOD]:
                        food.append((row,col))
                    elif c == MAP_OBJECT[WATER]:
                        water.append((row,col))
                    elif c != MAP_OBJECT[LAND]:
                        raise Exception("map",
                                        "Invalid character in map: %s" % c)
                row += 1
    
        if height != row:
            raise Exception("map",
                            "Incorrect number of rows.  Expected %s, got %s"
                            % (height, row))
    
        # look for ants without hills to invalidate map for a game
        for hill, count in hill_count.items():
            if count == 0:
                raise Exception("map",
                                "Player %s has no starting hills"
                                % hill)
                        
        map_data = {
                        'size':        (height, width),
                        'num_players': num_players,
                        'hills':       hills,
                        'ants':        ants,
                        'food':        food,
                        'water':       water
                    }  
        
        # initialize size
        self.height, self.width = map_data['size']
        self.land_area = self.height*self.width - len(map_data['water'])

        # initialize map
        # this matrix does not track hills, just ants
        self.map = [[LAND]*self.width for _ in range(self.height)]

        # initialize water
        for row, col in map_data['water']:
            self.map[row][col] = WATER

        # for new games
        # ants are ignored and 1 ant is created per hill
        # food is ignored
        # for scenarios, the map file is followed exactly

        # initialize hills
        for owner, locs in map_data['hills'].items():
            for loc in locs:
                self.map[loc[0]][loc[1]] = owner
        self.players = num_players

def main():
    parser = OptionParser()
    parser.add_option("-f", "--filename", dest="filename",
                        help="filename to check for allowable map")
    parser.add_option("-n", "--name", dest="name",
                      help="name of map file to create")
    parser.add_option("-q", "--quiet", action="store_true", default=False,
                      help="Do not output map data to console")

    opts, _ = parser.parse_args(sys.argv)
    new_map = Map()
    if opts.filename:
        with open(opts.filename) as f:
            new_map.fromFile(f)
    else:
        new_map.fromFile(sys.stdin)
    errors = new_map.allowable()
    if errors:
        print(errors)
        sys.exit(1)
    else:
        if opts.name:
            new_map.name = opts.name
            new_map.toFile()
        else:
            if not opts.quiet:
                new_map.toText()

    #options = {key: value for key, value in vars(opts).items() if value is not None}

if __name__ == '__main__':
    main()<|MERGE_RESOLUTION|>--- conflicted
+++ resolved
@@ -567,19 +567,10 @@
 
         # Maps are limited in area by number of players
         if size[0] * size[1] > max(25000, 5000 * len(players)):
-<<<<<<< HEAD
             return "Map area is too large for player count"
         if size[0] * size[1] < 900 * len(players):
             return "Map area is too small for player count"
 
-=======
-            return "Map area is too large for player count"                
-        
-        # Maps are limited in area by number of hills
-        if size[0] * size[1] > 500 * len(hills):
-            return "Map has too many hills for its size"
-        
->>>>>>> 9361632d
         # Maps must be symmetric
         if check_sym:
             try:
