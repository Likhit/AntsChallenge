#!/usr/bin/env python
from random import randrange, choice
from math import sqrt
import os
from collections import deque, defaultdict
from fractions import Fraction
import operator
import string

ANTS = 0
LAND = -1
FOOD = -2
WATER = -3
CONFLICT = -4
UNSEEN = -5

MAP_RENDER = string.ascii_lowercase + '?!%*.'

AIM = {'n': (-1, 0),
       'e': (0, 1),
       's': (1, 0),
       'w': (0, -1)}

# precalculated sqrt & radius coordinates for distance calcs
SQRT = [int(sqrt(r)) for r in range(101)]
RADIUS = []
for r in range(101):
    RADIUS.append([])
    mx = SQRT[r]
    for d_row in range(-mx, mx+1):
        for d_col in range(-mx, mx+1):
            if d_row**2 + d_col**2 == r:
                RADIUS[r].append((d_row, d_col))

FULL_RADIUS = []
for r in range(101):
    FULL_RADIUS.append([])
    mx = SQRT[r]
    for d_row in range(-mx, mx+1):
        for d_col in range(-mx, mx+1):
            if d_row**2 + d_col**2 <= r:
                FULL_RADIUS[r].append((d_row, d_col))
class Ants:
    def __init__(self, options=None):
        # setup options
        # attack method
        map_text = options['map']
        self.turns = int(options['turns'])
        self.loadtime = int(options['loadtime'])
        self.turntime = int(options['turntime'])
        self.viewradius = int(options["viewradius2"])
        self.attackradius = int(options["attackradius2"])
        self.spawnradius = int(options["spawnradius2"])
        if "seed" in options:
            self.seed = options["seed"]
        else:
            self.seed = None
        #print("Starting game with view=%s, attack=%s and spawn=%s" % (self.viewradius, self.attackradius, self.spawnradius))

        self.do_attack = self.do_attack_closest
        if 'attack' in options:
            if options['attack'] == 'occupied':
                self.do_attack = self.do_attack_occupied
            elif options['attack'] == 'closest':
                self.do_attack = self.do_attack_closest
        self.do_food = self.do_food_sections
        if 'food' in options:
            if options['food'] == 'none':
                self.do_food = self.do_food_none
            elif options['food'] == 'sections':
                self.do_food = self.do_food_sections
        self.render = self.render_changes

        self.width = None   # the map
        self.height = None
        self.map = None
        self.water_area = 0
        self.land_area = 0

        self.current_ants = {} # ants that are currently alive
        self.killed_ants = []  # ants which were killed this turn
        self.all_ants = []     # all ants that have been created

        self.all_food = []     # all food created
        self.current_food = {} # food currently in game

        self.turn = 0

        #self.center = [] # used to scroll the map so that a player's
        #                 #   starting ant is in the center

        # load map and get number of players from map
        #   will fill in center data
        self.load_text(map_text)

        # used to remember where the ants started
        self.initial_ant_list = dict((ant.loc, ant.owner) for ant in self.current_ants.values())
        self.initial_access_map = self.access_map()

        # used to track dead players, ants may still exist, but order are not processed
        self.killed = [False for i in range(self.num_players)]

        # used to track water and land already reveal to player
        # ants and food will reset spots so a second land entry will be sent
        self.revealed = [[[False for col in range(self.width)]
                          for row in range(self.height)]
                         for p in range(self.num_players)]
        # used to track per turn for bot communication
        self.turn_reveal = [[] for i in range(self.num_players)]

        # used to give a different ordering of players to each player
        #   to help hide total number of players
        self.switch = [[0 if j == i else None
                             for j in range(self.num_players)] + range(-5,0)
                         for i in range(self.num_players)]

        # used to track scores
        self.score = [Fraction(0,1)]*self.num_players
        self.score_history = [[s] for s in self.score]

    def load_text(self, map_text):
        players = []
        self.map = []
        row = 0
        for line in map_text.split('\n'):
            line = line.strip().lower()
            if line == '':
                continue # ignore blank lines
            data = line.split(' ')
            if data[0] == 'cols':
                self.width = int(data[1])
            elif data[0] == 'rows':  
                self.height = int(data[1])
            elif data[0] == 'm':
                if len(data[1]) != self.width:
                    raise Exception('map',
                                    'Incorrect number of cols in row %s. Got %s, expected %s.' % (
                                    row, len(data[1]), self.width))
                self.map.append([])
                for col, c in enumerate(data[1]):
                    if c in string.ascii_lowercase:
                        if not c in players:
                            players.append(c)
                            #if self.center[value] == None:
                            #    self.center[value] = (last_row, col)
                        value = players.index(c)
                        self.map[-1].append(value)
                        self.add_ant((row,col), value)
                        self.land_area += 1
                    elif c == '*':
                        self.map[-1].append(FOOD)
                        self.add_food((row, col))
                        self.land_area += 1
                    elif c == '%':
                        self.map[-1].append(WATER)
                        self.water_area += 1
                    elif c == '.':
                        self.map[-1].append(LAND)
                        self.land_area += 1
                    else:
                        raise Exception("map", "Invalid character in map: %s" % c)
                row += 1
        if self.height != row:
                raise Exception("map", "Incorrect number of rows.  Expected %s, got %s" % (self.height, row))                
        self.num_players = len(players)
        return True

    def distance(self, x1, y1, x2, y2):
        d_x = min(abs(x1 - x2), self.width - abs(x1 - x2))
        d_y = min(abs(y1 - y2), self.height - abs(y1 - y2))
        return d_x + d_y

    def get_vision(self, player):
        vision = [[False for col in range(self.width)] for row in range(self.height)]
        squaresToCheck = deque()
        for ant in self.player_ants(player):
            squaresToCheck.append((ant.loc, ant.loc))
        while len(squaresToCheck) > 0:
            (a_row, a_col), (v_row, v_col) = squaresToCheck.popleft()
            for d_row, d_col in ((0,-1),(0,1),(-1,0),(1,0)):
                n_col = (v_col + d_col) % self.width
                n_row = (v_row + d_row) % self.height
                d_row = abs(a_row - n_row)
                d_row = min(d_row, self.height - d_row)
                d_col = abs(a_col - n_col)
                d_col = min(d_col, self.width - d_col)
                if not vision[n_row][n_col] and (d_row**2 + d_col**2) <= self.viewradius:
                    vision[n_row][n_col] = True
                    if not self.revealed[player][n_row][n_col]:
                        self.turn_reveal[player].append((n_row, n_col))
                        self.revealed[player][n_row][n_col] = True
                    value = self.map[n_row][n_col]
                    if (value >= ANTS and self.switch[player][value] == None):
                        self.switch[player][value] = (self.num_players -
                            self.switch[player][:self.num_players].count(None))
                    squaresToCheck.append(((a_row,a_col),(n_row,n_col)))
        return vision

    def get_perspective(self, player):
        v = self.get_vision(player, self.viewradius)
        #start_row = self.center[player][1] - self.height // 2
        #stop_row = start_row + self.height
        #start_col = self.center[player][0] - self.width // 2
        #stop_col = start_col + self.width
        return [[self.switch[player][self.map[row % self.height][col % self.width]]
                    if v[row % self.height][col % self.width] else UNSEEN
                #    for col in range(start_row, stop_row + 1)]
                #for row in range(start_col, stop_col + 1)]
                    for col in range(self.width)]
                for row in range(self.height)]

    # communication to bot is in x, y coords
    def render_changes(self, player=None):
        if player != None:
            v = self.get_vision(player)
        # send new water
        tmp = ''
        if player != None:
            for row, col in self.turn_reveal[player]:
                if self.map[row][col] ==  WATER:
                    tmp += 'w %s %s\n' % (row, col)
        # send visible ants
        for ant in self.current_ants.values():
            row, col = ant.loc
            if player == None:
                tmp += 'a %s %s %s\n' % (row, col, ant.owner)
            elif v[row][col]:
                tmp += 'a %s %s %s\n' % (row, col, self.switch[player][ant.owner])
                self.revealed[player][row][col] = False
        # send visible food
        for row, col in self.current_food:
            if player == None or v[row][col]:
                tmp += 'f %s %s\n' % (row, col)
                if player != None:
                    self.revealed[player][row][col] = False
        # send visible dead ants 
        for ant in self.killed_ants:
            row, col = ant.loc
            if player == None or v[row][col]:
                tmp += 'd %s %s %s\n' % (row, col, ant.owner)
                if player != None:
                    self.revealed[player][row][col] = False
        return tmp

    def render_map(self, player=None):
        tmp = ''
        if player == None:
            m = self.map
        else:
            m = self.get_perspective(player)
        for row in m:
            tmp += 'm ' + ''.join([MAP_RENDER[col] for col in row]) + '\n'
        return tmp

    # min and max are defined as sum of directions squared, so 9 is dist 3
    # default values 1-2 are the 8 spaces around a square
    # this avoids the sqrt function
    def nearby_ants(self, row, col, exclude=None, min_dist=1, max_dist=2):
        mx = SQRT[max_dist]
        for d_row in range(-mx,mx+1):
            for d_col in range(-mx,mx+1):
                d = d_row**2 + d_col**2
                if d >= min_dist and d <= max_dist:
                    n_row = (row + d_row) % self.height
                    n_col = (col + d_col) % self.width
                    owner = self.map[n_row][n_col]
                    if owner >= ANTS and owner != exclude:
                        yield ((n_row, n_col), owner)

    def parse_orders(self, player, orders):
        new_orders = []
        valid = []
        invalid = []
        try:
            for line in orders:
                line = line.strip().lower()
                if line != '' and line[0] != '#':
                    data = line.split()
                    if data[0] == 'o':
                        if not data[3] in AIM.keys():
                            invalid.append(line + ' # invalid direction')
                        #order = [int(data[1]), int(data[2]), data[3]]
                        #o_col = (int(data[1]) - self.width//2 + self.center[player][0]) % self.width
                        #o_row = (int(data[2]) - self.height//2 + self.center[player][1]) % self.height
                        try:
                            new_orders.append((int(data[1]), int(data[2]), data[3]))
                            valid.append(line)
                        except:
                            invalid.append(line + ' # invalid row, col')
            return new_orders, valid, invalid
        except:
            import traceback
            traceback.print_exc()
            print('error in parsing orders')
            return ['fatal error in parsing orders']

    # process orders 1 player at a time
    def do_orders(self, player, orders):
        # process orders ignoring bad or duplicates
        for order in orders:
            row2, col2 = self.destination(*order)
            row1, col1, d = order

            ant = self.current_ants[(row1, col1)]
            if ant.owner != player: # must move your *own* ant
                continue
            if ant.moved:           # ignore duplicate orders
                continue

            if self.map[row2][col2] not in (FOOD, WATER): # good orders
                ant.move((row2, col2), d)

    def resolve_orders(self):
        # hold any ants that haven't moved and determine new locations
        next_loc = defaultdict(list)
        for ant in self.current_ants.values():
            if not ant.moved:
                ant.move(ant.loc)
            next_loc[ant.loc].append(ant)

        # set old ant locations to land
        for ant in self.current_ants.values():
            row, col = ant.prev_loc
            self.map[row][col] = LAND

        # if ant is sole occupant of a new square then it survives
        self.current_ants = {}
        for loc, ants in next_loc.items():
            if len(ants) == 1:
                self.current_ants[loc] = ants[0]
            else:
                self.killed_ants.extend(ants)

        # set new ant locations
        for ant in self.current_ants.values():
            row, col = ant.loc
            self.map[row][col] = ant.owner

    # must have only 1 force near the food to create a new ant
    #  and food in contention is eliminated
    def do_spawn(self):
        # Determine new ant locations
        new_ant_locations = {}
        for f_loc in self.current_food.keys():
            f_row, f_col = f_loc
            owner = None
            for (n_row, n_col), n_owner in self.nearby_ants(f_row, f_col, None, 1, self.spawnradius):
                if owner == None:
                    owner = n_owner
                elif owner != n_owner:
                    self.remove_food(f_loc)
                    break
            else:
                if owner != None:
                    self.remove_food(f_loc)
                    new_ant_locations[f_loc] = owner

        # Create new ants
        for loc, owner in new_ant_locations.items():
            self.add_ant(loc, owner)

    def add_food(self, loc):
        if loc in self.current_food:
            raise Exception("Add food error",
                            "Food already found at %s" %(loc,))
        self.map[loc[0]][loc[1]] = FOOD
        food = Food(loc, self.turn)
        self.current_food[loc] = food
        self.all_food.append(food)

    def remove_food(self, loc):
        try:
            self.map[loc[0]][loc[1]] = LAND
            self.current_food[loc].end_turn = self.turn
            del self.current_food[loc]
        except KeyError:
            raise Exception("Remove food error",
                            "Food not found at %s" %(loc,))

    def add_ant(self, loc, owner):
        if loc in self.current_ants:
            raise Exception("Add ant error",
                            "Ant already found at %s" %(loc,))
        ant = Ant(loc, owner, self.turn)
        row, col = loc
        self.map[row][col] = owner
        self.all_ants.append(ant)
        self.current_ants[loc] = ant

    def kill_ant(self, loc):
        try:
<<<<<<< HEAD
            self.map[loc[0]][loc[1]] = LAND
            ant = self.current_ants[loc]
            self.killed_ants.append(ant)
            ant.killed = True
=======
            self.killed_ants.append(self.current_ants[loc])
            self.killed_ants[-1].killed = True
>>>>>>> e53fb1c5
            del self.current_ants[loc]
        except KeyError:
            raise Exception("Kill ant error",
                            "Ant not found at %s" %(loc,))

    def player_ants(self, player):
        return [ant for ant in self.current_ants.values() if player == ant.owner]

    # ants kill enemies of less or equally occupied
    # TODO: update function to mark conflict for dead ant info
    # TODO: write function correctly, don't kill any ant until end
    def do_attack_occupied(self):
        score = [Fraction(0, 1) for i in range(self.num_players)]
        ants_to_kill = []
        for ant in self.current_ants.values():
            a_row, a_col = ant.loc
            a_owner = ant.owner
            killers = []
            enemies = list(self.nearby_ants(a_row, a_col, a_owner, 1, self.attackradius))
            occupied = len(enemies)
            for (e_row, e_col), e_owner in enemies:
                e_occupied = len(list(self.nearby_ants(e_row, e_col, e_owner, 1, 2)))
                if e_occupied <= occupied:
                    # kill ant
                    killers.append(e_owner)
            if len(killers) > 0:
                ants_to_kill.append(ant)
                score_share = len(killers)
                for e_owner in killers:
                    score[e_owner] += Fraction(1, score_share)
        for ant in ants_to_kill:
            if not ant.killed:
                self.kill_ant(ant.loc)
        self.score = map(operator.add, self.score, score)

    # 1:1 kill ratio, almost, match closest groups and eliminate iteratively
    def do_attack_closest(self):
        score = [Fraction(0, 1) for i in range(self.num_players)]
        ant_group = []
        def find_enemy(row, col, owner, min_d, max_d):
            for (n_row, n_col), n_owner in self.nearby_ants(row, col, owner,
                                                          min_d, max_d):
                if not (n_row, n_col) in ant_group:
                    ant_group[(n_row, n_col)] = n_owner
                    find_enemy(n_row, n_col, n_owner, min_d, max_d)
        for distance in range(1, 10):
            ants_to_kill = []
            for ant in self.current_ants.values():
                a_row, a_col = ant.loc
                a_owner = ant.owner
                ant_group = {(a_row, a_col): a_owner}
                find_enemy(a_row, a_col, a_owner, distance, distance)
                if len(ant_group) > 1:
                    score_share = len(ant_group)
                    for (e_row, e_col), e_owner in ant_group.items():
                        score[e_owner] += Fraction(1, score_share)
                        ants_to_kill.append(ant)
            for ant in ants_to_kill:
                if not ant.killed:
                    self.kill_ant(ant.loc)

        self.score = map(operator.add, self.score, score)

    def destination(self, row, col, direction):
        d_row, d_col = AIM[direction]
        return ((row + d_row) % self.height, (col + d_col) % self.width)

    def access_map(self):
        """
            Determine the list of locations that each player is closest to
        """
        distances = {}
        players = defaultdict(set)
        cell_queue = deque()

        # determine the starting cells and valid squares 
        # (where food can be placed)
        for row, cell_row in enumerate(self.map):
            for col, cell in enumerate(cell_row):
                loc = (row, col)
                if cell >= 0:
                    distances[loc] = 0
                    players[loc].add(cell)
                    cell_queue.append(loc)
                elif cell != WATER:
                    distances[loc] = None

        # use bfs to determine who can reach each cell first
        while cell_queue:
            c_loc = cell_queue.popleft()
            for d in AIM:
                n_loc = self.destination(c_loc[0], c_loc[1], d)
                if n_loc not in distances: continue # wall

                if distances[n_loc] is None:
                    # first visit to this cell
                    distances[n_loc] = distances[c_loc] + 1
                    players[n_loc].update(players[c_loc])
                    cell_queue.append(n_loc)
                elif distances[n_loc] == distances[c_loc] + 1:
                    # we've seen this cell before, but the distance is
                    # the same - therefore combine the players that can
                    # reach this cell
                    players[n_loc].update(players[c_loc])

        # summarise the final results of the cells that are closest
        # to a single unique player
        access_map = defaultdict(list)
        for coord, player_set in players.items():
            if len(player_set) != 1: continue
            access_map[player_set.pop()].append(coord)

        return access_map

    def find_closest_land(self, coord):
        """
            Find the closest square to coord which is a land square using BFS
            Return None if no square is found
        """

        if self.map[coord[1]][coord[0]] == LAND:
            return coord

        visited = set()
        cell_queue = deque([coord])

        while cell_queue:
            c_row, c_col = cell_queue.popleft()

            for d in AIM:
                n_loc = self.destination(c_row, c_col, d)
                if n_loc in visited: continue

                if self.map[n_loc[1]][n_loc[0]] == LAND:
                    return n_loc

                visited.add(n_loc)
                cell_queue.append(n_loc)

        return None

    def do_food_none(self, amount=0):
        pass

    def do_food_random(self, amount=1):
        """
            Place food randomly on the map
        """
        for f in range(amount*self.num_players):
            for t in range(10):
                row = randrange(self.height)
                col = randrange(self.width)
                if self.map[row][col] == LAND:
                    self.add_food((row, col))
                    break

    def do_food_offset(self, amount=1):
        """
            Pick a col/row offset each turn. Calculate this offset for each 
            bots starting location and place food there. If the spot is not
            land, find the closest land to that spot and place the food there.
        """
        for f in range(amount):
            dr = -self.height//4 + randrange(self.height//2)
            dc = -self.width//4  + randrange(self.width//2)
            for row, col in self.initial_ant_list:
                col = (col+dc)%self.width
                row = (row+dr)%self.height
                coord = self.find_closest_land((row, col))
                if coord:
                    self.add_food(coord)

    def do_food_sections(self, amount=1):
        """
            Split the map into sections that each ant can access 
            first at the start of the game. Place food evenly into each space.
        """
        for f in range(amount):
            for p in range(self.num_players):
                squares = self.initial_access_map[p]
                for t in range(10):
                    row, col = choice(squares)
                    if self.map[row][col] == LAND:
                        self.add_food((row, col))
                        break

    def remaining_players(self):
        return sum(self.is_alive(p) for p in range(self.num_players))

    def game_over(self):
        return self.remaining_players() <= 1

    def kill_player(self, player):
        self.killed[player] = True

    # common functions for all games
    def start_game(self):
        self.do_food(self.land_area//100)

    def finish_game(self):
        pass

    def start_turn(self):
        self.turn += 1
        self.killed_ants = []
        for ant in self.current_ants.values():
            ant.moved = False

    def finish_turn(self):
        self.turn_reveal= [[] for i in range(self.num_players)]
        self.resolve_orders()
        self.do_attack()
        self.do_spawn()
        self.do_food()
        for i, s in enumerate(self.score):
            self.score_history[i].append(s)

    # used for 'map hack' playback
    def get_state(self):
        return self.render_changes()

    # used for turn 0, sending minimal info for bot to load
    def get_player_start(self, player=None):
        tmp = ('turn 0\nloadtime %s\nturntime %s\nrows %s\ncols %s\nturns %s\n' +
                'viewradius2 %s\nattackradius2 %s\nspawnradius2 %s\n') % (
                self.loadtime, self.turntime, self.height, self.width,
                self.turns, self.viewradius, self.attackradius,
                self.spawnradius)
        if self.seed is not None:
            tmp += 'seed %d\n' %(self.seed,)
        if player == None:
            tmp += self.render_map()
        return tmp

    # used for sending state to bots for each turn
    def get_player_state(self, player):
        return self.render(player)

    # used by engine to determine players still in game
    def is_alive(self, player):
        if self.killed[player]:
            return False
        else:
            return bool(self.player_ants(player))

    # used to report error that kicked a player from game
    def get_error(self, player):
        return ''

    def do_moves(self, player, moves):
        orders, valid, invalid = self.parse_orders(player, moves)
        if len(invalid) == 0:
            self.do_orders(player, orders)
        else:
            self.kill_player(player)
        return valid, invalid

    def do_all_moves(self, bot_moves):
        return [self.do_moves(b, moves) for b, moves in enumerate(bot_moves)]

    # used for ranking
    def get_scores(self):
        return [int(score) for score in self.score]

    # used for stats
    def get_stats(self):
        ant_count = [0 for i in range(self.num_players)]
        for loc, ant in self.current_ants.items():
            ant_count[ant.owner] += 1
        return {'ant_count': ant_count}

    def get_compact_replay(self):
        result = []
        # required params
        result.append(['v', 'ants', '1'])
        result.append(['players', self.num_players])

        # optional params
        result.append(['loadtime', self.loadtime])
        result.append(['turntime', self.turntime])
        result.append(['rows', self.height])
        result.append(['cols', self.width])
        result.append(['turns', self.turns])
        result.append(['viewradius2', self.viewradius])
        result.append(['attackradius2', self.attackradius])
        result.append(['spawnradius2', self.spawnradius])
        if self.seed is not None:
            result.append(['seed', self.seed])

        # map
        result.append([self.render_map()])

        # food
        for f in self.all_food:
            food_data = ['f', f.loc[0], f.loc[1], f.start_turn]
            if f.end_turn:
                food_data.append(f.end_turn)
            result.append(food_data)

        # ants
        for a in self.all_ants:
            orders = ''.join(a.orders)
            if not a.killed:
                orders += '*'
            result.append([
                'a', a.owner, a.initial_loc[0], a.initial_loc[1],
                a.spawn_turn, orders
            ])

        # scores
        for s in self.score_history:
            result.append(['s'] + map(int, s))

        result.append([]) # final new line

        return '\n'.join(' '.join(map(str,s)) for s in result)

class Ant:
    def __init__(self, loc, owner, spawn_turn=None):
        self.loc = loc
        self.initial_loc = loc
        self.owner = owner
        self.killed = False

        self.prev_loc = None
        self.initial_loc = loc
        self.spawn_turn = spawn_turn
        self.orders = []
        self.killed = False

        self.moved = False

    def move(self, new_loc, direction='-'):
        # ignore duplicate moves
        if self.moved:
            raise Exception("Move ant error",
                            "This ant was already moved from %s to %s"
                            %(self.prev_loc, self.loc))

        self.prev_loc = self.loc
        self.loc = new_loc
        self.moved = True
        self.orders.append(direction)

class Food:
    def __init__(self, loc, start_turn):
        self.loc = loc
        self.start_turn = start_turn
        self.end_turn = None
<|MERGE_RESOLUTION|>--- conflicted
+++ resolved
@@ -389,15 +389,10 @@
 
     def kill_ant(self, loc):
         try:
-<<<<<<< HEAD
             self.map[loc[0]][loc[1]] = LAND
             ant = self.current_ants[loc]
             self.killed_ants.append(ant)
             ant.killed = True
-=======
-            self.killed_ants.append(self.current_ants[loc])
-            self.killed_ants[-1].killed = True
->>>>>>> e53fb1c5
             del self.current_ants[loc]
         except KeyError:
             raise Exception("Kill ant error",
