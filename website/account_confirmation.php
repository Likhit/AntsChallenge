--- conflicted
+++ resolved
@@ -3,7 +3,6 @@
 require_once('mysql_login.php');
 require_once('header.php');
 
-<<<<<<< HEAD
 function get_userid_from_confirmation_code($confirmation_code) {
     $confirmation_code = mysql_real_escape_string( stripslashes( $confirmation_code ) );
     $query = "
@@ -15,16 +14,6 @@
         return mysql_result($result,0, 0);
     } else {
         return false;
-=======
-function get_username_from_confirmation_code($confirmation_code) {
-    $result = contest_query("get_user_from_activation_code",
-                            $confirmation_code);
-    if ($row = mysql_fetch_assoc($result)) {
-        $username = $row['username'];
-        return $username;
-    } else {
-        return NULL;
->>>>>>> b008df2a
     }
 }
 
@@ -34,7 +23,6 @@
 if ($confirmation_code == NULL || strlen($confirmation_code) <= 0) {
     $errors[] = "Failed to activate the account. (101)";
 } else {
-<<<<<<< HEAD
     $user_id = get_userid_from_confirmation_code($confirmation_code);
     if (!$user_id) {
         $errors[] = "Failed to activate the account. (102)";
@@ -43,15 +31,6 @@
         if (!$result) {
             echo mysql_error();
           $errors[] = "Failed to activate the account. (103)";
-=======
-    $username = get_username_from_confirmation_code($confirmation_code);
-    if ($username == NULL || strlen($username) <= 0) {
-        $errors[] = "Failed to activate the account. (102)";
-    } else {
-        $result = contest_query("activate_user", $confirmation_code);
-        if (!$result) {
-            $errors[] = "Failed to activate the account. (103)";
->>>>>>> b008df2a
         }
     }
 }
