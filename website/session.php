<?php

session_start();

function logged_in_with_valid_credentials() {
    return isset($_SESSION['user_id']);
}

function logged_in_as_admin() {
  return isset($_SESSION['user_id']) && isset($_SESSION['admin']) && $_SESSION['admin'] == 1;
}

function current_username() {
    return $_SESSION['username'];
}

function current_user_id() {
  if( isset($_SESSION['user_id']) ) {
    return $_SESSION['user_id'];
  } else {
    return -1;
  }
}

<<<<<<< HEAD
// This function is deprecated, and doesn't do anything. We used to use this
// in the early contests when there was a list of permissions a user could have
// which each had a name. Now permissions are just boolean-valued fields in the
// users table in the database.
function has_permission($username, $permission_name) {
  return False;
  //if ($username == NULL) {
  //  return False;
  //}
  //$query = "SELECT DISTINCT u.user_id, p.permission_id FROM contest_users u " .
  //  "INNER JOIN contest_user_permissions up ON up.user_id = u.user_id " .
  //  "INNER JOIN contest_permissions p ON p.permission_id = up.permission_id " .
  //  "WHERE u.username = '$username' AND p.name = '$permission_name'";
  //$result = mysql_query($query);
  //return mysql_num_rows($result) > 0;
}

function current_user_has_permission($permission_name) {
  return False;
  //return has_permission(current_username(), $permission_name);
}

function permission_exists($permission_name) {
  return False;
  //$query = "SELECT * FROM contest_permissions WHERE name = '$permission_name'";
  //$result = mysql_query($query);
  //return mysql_num_rows($result) > 0;
}

// This function is deprecated, and doesn't do anything. We used to use this
// in the early contests when there was a list of permissions a user could have
// which each had a name. Now permissions are just boolean-valued fields in the
// users table in the database.
function grant_permission_to_user($username, $permission_name) {
  return False;
  //if ($username == NULL) {
  //  return False;
  //}
  //$query = "INSERT INTO contest_user_permissions (user_id, permission_id) " .
  //  "VALUES (" .
  //  "(SELECT user_id from contest_users WHERE username = '$username')" .
  //  ", " .
  //  "(SELECT permission_id FROM contest_permissions WHERE " .
  //  "name = '$permission_name')" .
  //  ")";
  //return mysql_query($query);
}

function activate_user($user_id) {
  
  $query = "UPDATE user SET activated = 1 WHERE user_id = '$user_id'";
  return mysql_query($query);
}

$errors = array();
}
=======
?>
>>>>>>> b008df2a
<|MERGE_RESOLUTION|>--- conflicted
+++ resolved
@@ -22,63 +22,10 @@
   }
 }
 
-<<<<<<< HEAD
-// This function is deprecated, and doesn't do anything. We used to use this
-// in the early contests when there was a list of permissions a user could have
-// which each had a name. Now permissions are just boolean-valued fields in the
-// users table in the database.
-function has_permission($username, $permission_name) {
-  return False;
-  //if ($username == NULL) {
-  //  return False;
-  //}
-  //$query = "SELECT DISTINCT u.user_id, p.permission_id FROM contest_users u " .
-  //  "INNER JOIN contest_user_permissions up ON up.user_id = u.user_id " .
-  //  "INNER JOIN contest_permissions p ON p.permission_id = up.permission_id " .
-  //  "WHERE u.username = '$username' AND p.name = '$permission_name'";
-  //$result = mysql_query($query);
-  //return mysql_num_rows($result) > 0;
-}
-
-function current_user_has_permission($permission_name) {
-  return False;
-  //return has_permission(current_username(), $permission_name);
-}
-
-function permission_exists($permission_name) {
-  return False;
-  //$query = "SELECT * FROM contest_permissions WHERE name = '$permission_name'";
-  //$result = mysql_query($query);
-  //return mysql_num_rows($result) > 0;
-}
-
-// This function is deprecated, and doesn't do anything. We used to use this
-// in the early contests when there was a list of permissions a user could have
-// which each had a name. Now permissions are just boolean-valued fields in the
-// users table in the database.
-function grant_permission_to_user($username, $permission_name) {
-  return False;
-  //if ($username == NULL) {
-  //  return False;
-  //}
-  //$query = "INSERT INTO contest_user_permissions (user_id, permission_id) " .
-  //  "VALUES (" .
-  //  "(SELECT user_id from contest_users WHERE username = '$username')" .
-  //  ", " .
-  //  "(SELECT permission_id FROM contest_permissions WHERE " .
-  //  "name = '$permission_name')" .
-  //  ")";
-  //return mysql_query($query);
-}
-
 function activate_user($user_id) {
   
   $query = "UPDATE user SET activated = 1 WHERE user_id = '$user_id'";
   return mysql_query($query);
 }
 
-$errors = array();
-}
-=======
-?>
->>>>>>> b008df2a
+$errors = array();